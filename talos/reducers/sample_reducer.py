--- conflicted
+++ resolved
@@ -5,7 +5,7 @@
 from ..utils.exceptions import TalosDataError
 
 
-def sample_reducer(self,length,max_value):
+def sample_reducer(self, length, max_value):
 
     '''Sample Reducer (Helper)
 
@@ -27,41 +27,18 @@
 
     random_method = self.main_self.random_method
 
-<<<<<<< HEAD
-    #if n > 1: 
-    #    raise TalosDataError("Grid < 1: Incease grid_downsample")
-=======
     # calculate the size of the downsample
     n = int(len(self.param_grid) * self.main_self.grid_downsample)
 
     # throw an error if
     if n < 1:
         raise TalosDataError("No permutations in grid. Incease grid_downsample")
->>>>>>> 426609bd
 
-    # TODO fix shuffle, figure out how it is supposed to work
-    # initialize with random shuffle if needed
-<<<<<<< HEAD
-    #if self.main_self.shuffle is True:
-    #    random.shuffle(self.param_grid)
-
-    # TODO figure out if this patch messes with random_method == 'stratified'
-    # creates a stratified sample
-    if random_method == 'stratified':
-        size = self.main_self.grid_downsample / 2
-        train, test = train_test_split(self.param_grid,
-                                       train_size=size,
-                                       test_size=size,
-                                       stratify=None)
-        return vstack((train, test))
-
-=======
     if self.main_self.shuffle:
         random.shuffle(self.param_grid)
 
->>>>>>> 426609bd
     # Initialize Randomizer()
-    r = chances.Randomizer(max_value,length)
+    r = chances.Randomizer(max_value, length)
 
     # use the user selected method
     if random_method == 'sobol':
